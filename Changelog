--- conflicted
+++ resolved
@@ -1,18 +1,12 @@
-<<<<<<< HEAD
-=======
 Next
    * Added a `MonadFail` instance for `InputT`.
 
->>>>>>> adef4368
 Changed in version 0.7.5.0:
    * Add the new function `fallbackCompletion` to combine
      multiple `CompletionFunc`s
    * Fix warnings
    * Bump the lower bound to ghc-8.0
-<<<<<<< HEAD
-=======
    * Add `debugTerminalKeys` to help debug input problems
->>>>>>> adef4368
 
 Changed in version 0.7.4.3:
    * Bump upper bounds on base, containers, stm and unix
